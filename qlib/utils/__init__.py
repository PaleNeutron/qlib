--- conflicted
+++ resolved
@@ -31,6 +31,12 @@
     unpack_archive_with_buffer,
     get_tmp_file_with_buffer,
 )
+from .file import (
+    get_or_create_path,
+    save_multiple_parts_file,
+    unpack_archive_with_buffer,
+    get_tmp_file_with_buffer,
+)
 from ..config import C
 from ..log import get_module_logger, set_log_with_config
 
@@ -98,26 +104,7 @@
         return res
 
 
-<<<<<<< HEAD
 def get_period_list_by_offset(last: int, start_offset: int, end_offset: int, quarterly: bool) -> List[int]:
-=======
-def get_period_offset(first_year, period, quarterly):
-    if quarterly:
-        offset = (period // 100 - first_year) * 4 + period % 100 - 1
-    else:
-        offset = period - first_year
-    return offset
-
-
-def read_period_data(
-    index_path,
-    data_path,
-    period,
-    cur_date_int: int,
-    quarterly,
-    last_period_index: int = None,
-):
->>>>>>> b45b006e
     """
     This method will be used in PIT database.
     It return all the possible values between `first(offset-last)` and `end`  (first and end is included)
